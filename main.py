--- conflicted
+++ resolved
@@ -4,7 +4,6 @@
 import time
 import math
 import threading
-import speech_recognition as sr
 
 # INIT
 
@@ -25,34 +24,8 @@
 
 stop_event = threading.Event()
 
-# Voice Recognition Function
-def voice_input():
-    recognizer = sr.Recognizer()
-    with sr.Microphone() as source:
-        print("🎤 Say 'start' to begin robot movement or 'stop' to end:")
-        audio = recognizer.listen(source)
 
-    try:
-        command = recognizer.recognize_google(audio).lower()
-        print(f"🗣️ You said: '{command}'")
-        return command
-    except sr.UnknownValueError:
-        print("⚠️ Could not understand audio")
-    except sr.RequestError as e:
-        print(f"⚠️ Could not request results from service; {e}")
-
-    return ""
-
-# Wait for "stop" voice command
 def cekani_na_vstup():
-<<<<<<< HEAD
-    while not stop_event.is_set():
-        command = voice_input()
-        if "stop" in command:
-            print("🛑 Pohyb zastaven hlasovým příkazem.")
-            rtde_c.stopJ()
-            stop_event.set()
-=======
     input("🕹️ Stiskni Enter pro zastavení pohybu...\n")
 
     print("🛑 Pohyb zastaven.")
@@ -61,24 +34,8 @@
     stop_event.set()  # vyšle signál druhému vláknu
     rtde_c.moveJ(HOME_POINT, speed=1)
 
->>>>>>> 07b4dccf
 
-# Robot joint movement function
 def pohyb_kloubu():
-<<<<<<< HEAD
-    print("▶️ Čekám na hlasový příkaz 'start'...")
-    while not stop_event.is_set():
-        command = voice_input()
-        if "start" in command:
-            print("▶️ Začínám pohyb kloubu...")
-            joint_angles = rtde_r.getActualQ()
-
-            while not stop_event.is_set():
-                joint_angles[5] += math.pi
-                rtde_c.moveJ(joint_angles, speed=0.3,
-                             acceleration=0.5, asynchronous=True)
-                time.sleep(0.1)
-=======
     print("▶️ Začínám pohyb kloubu...")
     joint_angles = rtde_r.getActualQ()
 
@@ -99,7 +56,6 @@
         rtde_c.moveJ(joint_angles, speed=0.8)
         time.sleep(0.1)
 
->>>>>>> 07b4dccf
 
 # Init robot to home position
 rtde_c.moveJ(HOME_POINT, speed=1)
